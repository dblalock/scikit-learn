--- conflicted
+++ resolved
@@ -28,13 +28,6 @@
 
   * `Matthieu Brucher <http://matt.eifelle.com/>`_
 
-<<<<<<< HEAD
-  * Travis Oliphant
-
-  * Pearu Peterson
-
-=======
->>>>>>> 86e8b0d2
   * `Fabian Pedregosa <http://fseoane.net/blog/>`_
 
   * `Gael Varoquaux <http://gael-varoquaux.info/blog/>`_
@@ -87,11 +80,7 @@
 
   * `Gilles Louppe <http://www.montefiore.ulg.ac.be/~glouppe>`_
 
-<<<<<<< HEAD
-  * `Andreas Müller <http://www.ais.uni-bonn.de/~amueller/>`_ (release manager)
-=======
   * `Andreas Müller <http://peekaboo-vision.blogspot.com>`_ (release manager)
->>>>>>> 86e8b0d2
 
   * `Satra Ghosh <http://www.mit.edu/~satra>`_
 
